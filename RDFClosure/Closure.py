--- conflicted
+++ resolved
@@ -50,22 +50,6 @@
     a :class:`.RDFSClosure.RDFS_Semantics` class and a :class:`.OWLRL.OWLRL_Semantics` classes.
     There are some methods that are implemented in the subclasses only, ie, this class cannot be used by itself!
 
-<<<<<<< HEAD
-    @ivar IMaxNum: maximal index of C{rdf:_i} occurrence in the graph
-    @ivar graph: the real graph
-    @type graph: rdflib.Graph
-    @ivar axioms: whether axioms should be added or not
-    @type axioms: boolean
-    @ivar daxioms: whether datatype axioms should be added or not
-    @type daxioms: boolean
-    @ivar added_triples: triples added to the graph, conceptually, during one processing cycle
-    @type added_triples: set of triples
-    @ivar error_messages: error messages (typically inconsistency messages in OWL RL) found during processing. These
-    are added to the final graph at the very end as separate BNodes with error messages
-    @type error_messages: array of strings
-    @ivar rdfs: whether RDFS inference is also done (used in subclassed only)
-    @type rdfs: boolean
-=======
     :param graph: The RDF graph to be extended.
     :type graph: :class:`rdflib.Graph`
 
@@ -102,7 +86,6 @@
 
     :var rdfs: Whether RDFS inference is also done (used in subclassed only).
     :type rdfs: bool
->>>>>>> c2e4e6a1
     """
     # noinspection PyUnusedLocal
     def __init__(self, graph, axioms, daxioms, rdfs=False):
@@ -206,24 +189,6 @@
         """
         pass
 
-<<<<<<< HEAD
-=======
-    # noinspection PyBroadException
-    def get_literal_value(self, node):
-        """
-        Return the literal value corresponding to a Literal node. Used in error messages.
-
-        :param node: Literal node.
-
-        :return: the literal value itself
-        """
-        try:
-            return self.literal_proxies.bnode_to_lit[node].lex
-        except:
-            # TODO: implement
-            return "????"
-
->>>>>>> c2e4e6a1
     # noinspection PyAttributeOutsideInit
     def empty_stored_triples(self):
         """
