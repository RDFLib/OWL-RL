--- conflicted
+++ resolved
@@ -73,10 +73,6 @@
         'Operating System :: OS Independent'
     ],
     install_requires=requirements,
-<<<<<<< HEAD
-    tests_require=requirements,
-=======
     tests_require=['pytest']+requirements,
->>>>>>> c7e260af
     dependency_links=dependency_links
 )
